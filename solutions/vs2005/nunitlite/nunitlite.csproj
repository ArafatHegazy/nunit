--- conflicted
+++ resolved
@@ -1,335 +1,332 @@
-﻿<Project DefaultTargets="Build" xmlns="http://schemas.microsoft.com/developer/msbuild/2003">
-  <PropertyGroup>
-    <Configuration Condition=" '$(Configuration)' == '' ">Debug</Configuration>
-    <Platform Condition=" '$(Platform)' == '' ">AnyCPU</Platform>
-    <ProductVersion>8.0.50727</ProductVersion>
-    <SchemaVersion>2.0</SchemaVersion>
-    <ProjectGuid>{83A1B699-7177-4C00-BAAC-83A82571DC23}</ProjectGuid>
-    <OutputType>Library</OutputType>
-    <RootNamespace>nunitlite</RootNamespace>
-    <AssemblyName>nunitlite</AssemblyName>
-    <SignAssembly>true</SignAssembly>
-    <AssemblyOriginatorKeyFile>nunit.snk</AssemblyOriginatorKeyFile>
-  </PropertyGroup>
-  <PropertyGroup Condition=" '$(Configuration)|$(Platform)' == 'Debug|AnyCPU' ">
-    <DebugSymbols>true</DebugSymbols>
-    <DebugType>full</DebugType>
-    <Optimize>false</Optimize>
-    <OutputPath>..\bin\Debug\</OutputPath>
-    <DefineConstants>TRACE;DEBUG;NET_2_0;NUNITLITE</DefineConstants>
-    <ErrorReport>prompt</ErrorReport>
-    <WarningLevel>4</WarningLevel>
-    <DocumentationFile>..\bin\Debug\nunitlite.XML</DocumentationFile>
-  </PropertyGroup>
-  <PropertyGroup Condition=" '$(Configuration)|$(Platform)' == 'Release|AnyCPU' ">
-    <DebugType>pdbonly</DebugType>
-    <Optimize>true</Optimize>
-    <OutputPath>..\bin\Release\</OutputPath>
-    <DefineConstants>TRACE;NET_2_0;NUNITLITE</DefineConstants>
-    <ErrorReport>prompt</ErrorReport>
-    <WarningLevel>4</WarningLevel>
-    <DocumentationFile>..\bin\Release\nunitlite.XML</DocumentationFile>
-  </PropertyGroup>
-  <ItemGroup>
-    <Reference Include="System" />
-    <Reference Include="System.Data" />
-    <Reference Include="System.Xml" />
-  </ItemGroup>
-  <ItemGroup>
-    <Compile Include="..\..\..\src\CommonAssemblyInfo.cs">
-      <Link>CommonAssemblyInfo.cs</Link>
-    </Compile>
-    <Compile Include="..\..\..\src\framework\AssemblyInfo.cs">
-      <Link>AssemblyInfo.cs</Link>
-    </Compile>
-    <Compile Include="..\..\..\src\framework\Env.cs">
-      <Link>Env.cs</Link>
-    </Compile>
-    <Compile Include="..\..\..\src\framework\NUnitLite\ITest.cs">
-      <Link>NUnitLite\ITest.cs</Link>
-    </Compile>
-    <Compile Include="..\..\..\src\framework\NUnitLite\NullListener.cs">
-      <Link>NUnitLite\NullListener.cs</Link>
-    </Compile>
-    <Compile Include="..\..\..\src\framework\NUnitLite\NUnitLiteException.cs">
-      <Link>NUnitLite\NUnitLiteException.cs</Link>
-    </Compile>
-    <Compile Include="..\..\..\src\framework\NUnitLite\Reflect.cs">
-      <Link>NUnitLite\Reflect.cs</Link>
-    </Compile>
-    <Compile Include="..\..\..\src\framework\NUnitLite\Runner\CommandLineOptions.cs">
-      <Link>NUnitLite\Runner\CommandLineOptions.cs</Link>
-    </Compile>
-    <Compile Include="..\..\..\src\framework\NUnitLite\Runner\ConsoleWriter.cs">
-      <Link>NUnitLite\Runner\ConsoleWriter.cs</Link>
-    </Compile>
-    <Compile Include="..\..\..\src\framework\NUnitLite\Runner\DebugWriter.cs">
-      <Link>NUnitLite\Runner\DebugWriter.cs</Link>
-    </Compile>
-    <Compile Include="..\..\..\src\framework\NUnitLite\Runner\MethodHelper.cs">
-      <Link>NUnitLite\Runner\MethodHelper.cs</Link>
-    </Compile>
-    <Compile Include="..\..\..\src\framework\NUnitLite\Runner\ResultSummary.cs">
-      <Link>NUnitLite\Runner\ResultSummary.cs</Link>
-    </Compile>
-    <Compile Include="..\..\..\src\framework\NUnitLite\Runner\TcpWriter.cs">
-      <Link>NUnitLite\Runner\TcpWriter.cs</Link>
-    </Compile>
-    <Compile Include="..\..\..\src\framework\NUnitLite\Runner\TestCaseBuilder.cs">
-      <Link>NUnitLite\Runner\TestCaseBuilder.cs</Link>
-    </Compile>
-    <Compile Include="..\..\..\src\framework\NUnitLite\Runner\TestFixtureBuilder.cs">
-      <Link>NUnitLite\Runner\TestFixtureBuilder.cs</Link>
-    </Compile>
-    <Compile Include="..\..\..\src\framework\NUnitLite\Runner\TestLoader.cs">
-      <Link>NUnitLite\Runner\TestLoader.cs</Link>
-    </Compile>
-    <Compile Include="..\..\..\src\framework\NUnitLite\Runner\TestRunner.cs">
-      <Link>NUnitLite\Runner\TestRunner.cs</Link>
-    </Compile>
-    <Compile Include="..\..\..\src\framework\NUnitLite\Runner\TextUI.cs">
-      <Link>NUnitLite\Runner\TextUI.cs</Link>
-    </Compile>
-    <Compile Include="..\..\..\src\framework\NUnitLite\StackFilter.cs">
-      <Link>NUnitLite\StackFilter.cs</Link>
-    </Compile>
-    <Compile Include="..\..\..\src\framework\NUnitLite\TestCase.cs">
-      <Link>NUnitLite\TestCase.cs</Link>
-    </Compile>
-    <Compile Include="..\..\..\src\framework\NUnitLite\TestListener.cs">
-      <Link>NUnitLite\TestListener.cs</Link>
-    </Compile>
-    <Compile Include="..\..\..\src\framework\NUnitLite\TestResult.cs">
-      <Link>NUnitLite\TestResult.cs</Link>
-    </Compile>
-    <Compile Include="..\..\..\src\framework\NUnitLite\TestSuite.cs">
-      <Link>NUnitLite\TestSuite.cs</Link>
-    </Compile>
-    <Compile Include="..\..\..\src\framework\Shared\Framework\Assert.cs">
-      <Link>Shared\Framework\Assert.cs</Link>
-    </Compile>
-    <Compile Include="..\..\..\src\framework\Shared\Framework\AssertionException.cs">
-      <Link>Shared\Framework\AssertionException.cs</Link>
-    </Compile>
-    <Compile Include="..\..\..\src\framework\Shared\Framework\AssertionHelper.cs">
-      <Link>Shared\Framework\AssertionHelper.cs</Link>
-    </Compile>
-    <Compile Include="..\..\..\src\framework\Shared\Framework\Constraints\AttributeConstraints.cs">
-      <Link>Shared\Framework\Constraints\AttributeConstraints.cs</Link>
-    </Compile>
-    <Compile Include="..\..\..\src\framework\Shared\Framework\Constraints\BasicConstraints.cs">
-      <Link>Shared\Framework\Constraints\BasicConstraints.cs</Link>
-    </Compile>
-    <Compile Include="..\..\..\src\framework\Shared\Framework\Constraints\BinaryOperations.cs">
-      <Link>Shared\Framework\Constraints\BinaryOperations.cs</Link>
-    </Compile>
-    <Compile Include="..\..\..\src\framework\Shared\Framework\Constraints\BinarySerializableConstraint.cs">
-      <Link>Shared\Framework\Constraints\BinarySerializableConstraint.cs</Link>
-    </Compile>
-    <Compile Include="..\..\..\src\framework\Shared\Framework\Constraints\CollectionConstraints.cs">
-      <Link>Shared\Framework\Constraints\CollectionConstraints.cs</Link>
-    </Compile>
-    <Compile Include="..\..\..\src\framework\Shared\Framework\Constraints\ComparisonAdapter.cs">
-      <Link>Shared\Framework\Constraints\ComparisonAdapter.cs</Link>
-    </Compile>
-    <Compile Include="..\..\..\src\framework\Shared\Framework\Constraints\ComparisonConstraints.cs">
-      <Link>Shared\Framework\Constraints\ComparisonConstraints.cs</Link>
-    </Compile>
-    <Compile Include="..\..\..\src\framework\Shared\Framework\Constraints\Constraint.cs">
-      <Link>Shared\Framework\Constraints\Constraint.cs</Link>
-    </Compile>
-    <Compile Include="..\..\..\src\framework\Shared\Framework\Constraints\ConstraintBuilder.cs">
-      <Link>Shared\Framework\Constraints\ConstraintBuilder.cs</Link>
-    </Compile>
-    <Compile Include="..\..\..\src\framework\Shared\Framework\Constraints\ConstraintExpression.cs">
-      <Link>Shared\Framework\Constraints\ConstraintExpression.cs</Link>
-    </Compile>
-    <Compile Include="..\..\..\src\framework\Shared\Framework\Constraints\ConstraintExpressionBase.cs">
-      <Link>Shared\Framework\Constraints\ConstraintExpressionBase.cs</Link>
-    </Compile>
-    <Compile Include="..\..\..\src\framework\Shared\Framework\Constraints\ConstraintFactory.cs">
-      <Link>Shared\Framework\Constraints\ConstraintFactory.cs</Link>
-    </Compile>
-    <Compile Include="..\..\..\src\framework\Shared\Framework\Constraints\ConstraintOperators.cs">
-      <Link>Shared\Framework\Constraints\ConstraintOperators.cs</Link>
-    </Compile>
-    <Compile Include="..\..\..\src\framework\Shared\Framework\Constraints\ContainsConstraint.cs">
-      <Link>Shared\Framework\Constraints\ContainsConstraint.cs</Link>
-    </Compile>
-    <Compile Include="..\..\..\src\framework\Shared\Framework\Constraints\EmptyConstraint.cs">
-      <Link>Shared\Framework\Constraints\EmptyConstraint.cs</Link>
-    </Compile>
-    <Compile Include="..\..\..\src\framework\Shared\Framework\Constraints\EqualConstraint.cs">
-      <Link>Shared\Framework\Constraints\EqualConstraint.cs</Link>
-    </Compile>
-    <Compile Include="..\..\..\src\framework\Shared\Framework\Constraints\EqualityAdapter.cs">
-      <Link>Shared\Framework\Constraints\EqualityAdapter.cs</Link>
-    </Compile>
-    <Compile Include="..\..\..\src\framework\Shared\Framework\Constraints\FloatingPointNumerics.cs">
-      <Link>Shared\Framework\Constraints\FloatingPointNumerics.cs</Link>
-    </Compile>
-    <Compile Include="..\..\..\src\framework\Shared\Framework\Constraints\IResolveConstraint.cs">
-      <Link>Shared\Framework\Constraints\IResolveConstraint.cs</Link>
-    </Compile>
-    <Compile Include="..\..\..\src\framework\Shared\Framework\Constraints\MessageWriter.cs">
-      <Link>Shared\Framework\Constraints\MessageWriter.cs</Link>
-    </Compile>
-    <Compile Include="..\..\..\src\framework\Shared\Framework\Constraints\MsgUtils.cs">
-      <Link>Shared\Framework\Constraints\MsgUtils.cs</Link>
-    </Compile>
-    <Compile Include="..\..\..\src\framework\Shared\Framework\Constraints\Numerics.cs">
-      <Link>Shared\Framework\Constraints\Numerics.cs</Link>
-    </Compile>
-    <Compile Include="..\..\..\src\framework\Shared\Framework\Constraints\NUnitComparer.cs">
-      <Link>Shared\Framework\Constraints\NUnitComparer.cs</Link>
-    </Compile>
-    <Compile Include="..\..\..\src\framework\Shared\Framework\Constraints\NUnitEqualityComparer.cs">
-      <Link>Shared\Framework\Constraints\NUnitEqualityComparer.cs</Link>
-    </Compile>
-    <Compile Include="..\..\..\src\framework\Shared\Framework\Constraints\PathConstraints.cs">
-      <Link>Shared\Framework\Constraints\PathConstraints.cs</Link>
-    </Compile>
-    <Compile Include="..\..\..\src\framework\Shared\Framework\Constraints\PrefixConstraints.cs">
-      <Link>Shared\Framework\Constraints\PrefixConstraints.cs</Link>
-    </Compile>
-    <Compile Include="..\..\..\src\framework\Shared\Framework\Constraints\PropertyConstraint.cs">
-      <Link>Shared\Framework\Constraints\PropertyConstraint.cs</Link>
-    </Compile>
-    <Compile Include="..\..\..\src\framework\Shared\Framework\Constraints\RangeConstraint.cs">
-      <Link>Shared\Framework\Constraints\RangeConstraint.cs</Link>
-    </Compile>
-    <Compile Include="..\..\..\src\framework\Shared\Framework\Constraints\ResolvableConstraintExpression.cs">
-      <Link>Shared\Framework\Constraints\ResolvableConstraintExpression.cs</Link>
-    </Compile>
-    <Compile Include="..\..\..\src\framework\Shared\Framework\Constraints\SameAsConstraint.cs">
-      <Link>Shared\Framework\Constraints\SameAsConstraint.cs</Link>
-    </Compile>
-    <Compile Include="..\..\..\src\framework\Shared\Framework\Constraints\StringConstraints.cs">
-      <Link>Shared\Framework\Constraints\StringConstraints.cs</Link>
-    </Compile>
-    <Compile Include="..\..\..\src\framework\Shared\Framework\Constraints\ThrowsConstraint.cs">
-      <Link>Shared\Framework\Constraints\ThrowsConstraint.cs</Link>
-    </Compile>
-    <Compile Include="..\..\..\src\framework\Shared\Framework\Constraints\Tolerance.cs">
-      <Link>Shared\Framework\Constraints\Tolerance.cs</Link>
-    </Compile>
-    <Compile Include="..\..\..\src\framework\Shared\Framework\Constraints\TypeConstraints.cs">
-      <Link>Shared\Framework\Constraints\TypeConstraints.cs</Link>
-    </Compile>
-    <Compile Include="..\..\..\src\framework\Shared\Framework\Constraints\XmlSerializableConstraint.cs">
-      <Link>Shared\Framework\Constraints\XmlSerializableConstraint.cs</Link>
-    </Compile>
-    <Compile Include="..\..\..\src\framework\Shared\Framework\Contains.cs">
-      <Link>Shared\Framework\Contains.cs</Link>
-    </Compile>
-    <Compile Include="..\..\..\src\framework\Shared\Framework\DescriptionAttribute.cs">
-      <Link>Shared\Framework\DescriptionAttribute.cs</Link>
-    </Compile>
-    <Compile Include="..\..\..\src\framework\Shared\Framework\ExpectedExceptionAttribute.cs">
-      <Link>Shared\Framework\ExpectedExceptionAttribute.cs</Link>
-    </Compile>
-    <Compile Include="..\..\..\src\framework\Shared\Framework\GlobalSettings.cs">
-      <Link>Shared\Framework\GlobalSettings.cs</Link>
-    </Compile>
-    <Compile Include="..\..\..\src\framework\Shared\Framework\Has.cs">
-      <Link>Shared\Framework\Has.cs</Link>
-    </Compile>
-    <Compile Include="..\..\..\src\framework\Shared\Framework\IExpectException.cs">
-      <Link>Shared\Framework\IExpectException.cs</Link>
-    </Compile>
-    <Compile Include="..\..\..\src\framework\Shared\Framework\IgnoreAttribute.cs">
-      <Link>Shared\Framework\IgnoreAttribute.cs</Link>
-    </Compile>
-    <Compile Include="..\..\..\src\framework\Shared\Framework\Is.cs">
-      <Link>Shared\Framework\Is.cs</Link>
-    </Compile>
-    <Compile Include="..\..\..\src\framework\Shared\Framework\ListMapper.cs">
-      <Link>Shared\Framework\ListMapper.cs</Link>
-    </Compile>
-    <Compile Include="..\..\..\src\framework\Shared\Framework\PropertyAttribute.cs">
-      <Link>Shared\Framework\PropertyAttribute.cs</Link>
-    </Compile>
-    <Compile Include="..\..\..\src\framework\Shared\Framework\SetUpAttribute.cs">
-      <Link>Shared\Framework\SetUpAttribute.cs</Link>
-    </Compile>
-    <Compile Include="..\..\..\src\framework\Shared\Framework\SpecialValue.cs">
-      <Link>Shared\Framework\SpecialValue.cs</Link>
-    </Compile>
-    <Compile Include="..\..\..\src\framework\Shared\Framework\TearDownAttribute.cs">
-      <Link>Shared\Framework\TearDownAttribute.cs</Link>
-    </Compile>
-    <Compile Include="..\..\..\src\framework\Shared\Framework\TestAttribute.cs">
-      <Link>Shared\Framework\TestAttribute.cs</Link>
-    </Compile>
-    <Compile Include="..\..\..\src\framework\Shared\Framework\TestCaseAttribute.cs">
-      <Link>Shared\Framework\TestCaseAttribute.cs</Link>
-    </Compile>
-    <Compile Include="..\..\..\src\framework\Shared\Framework\TestCaseData.cs">
-      <Link>Shared\Framework\TestCaseData.cs</Link>
-    </Compile>
-    <Compile Include="..\..\..\src\framework\Shared\Framework\TestCaseSourceAttribute.cs">
-      <Link>Shared\Framework\TestCaseSourceAttribute.cs</Link>
-    </Compile>
-    <Compile Include="..\..\..\src\framework\Shared\Framework\TestFixtureAttribute.cs">
-      <Link>Shared\Framework\TestFixtureAttribute.cs</Link>
-    </Compile>
-    <Compile Include="..\..\..\src\framework\Shared\Framework\TextMessageWriter.cs">
-      <Link>Shared\Framework\TextMessageWriter.cs</Link>
-    </Compile>
-    <Compile Include="..\..\..\src\framework\Shared\Framework\Throws.cs">
-      <Link>Shared\Framework\Throws.cs</Link>
-    </Compile>
-<<<<<<< HEAD
-    <Compile Include="..\..\..\src\interfaces\Framework\ITestCaseData.cs">
-      <Link>Interfaces\Framework\ITestCaseData.cs</Link>
-    </Compile>
-    <Compile Include="..\..\..\src\interfaces\Framework\MessageMatch.cs">
-      <Link>Interfaces\Framework\MessageMatch.cs</Link>
-    </Compile>
-=======
-    <None Include="..\..\..\src\framework\Templates\Contains.template.cs">
-      <Link>Templates\Contains.template.cs</Link>
-    </None>
->>>>>>> a60a52f7
-    <None Include="..\..\..\src\framework\Templates\Assert.template.cs">
-      <Link>Templates\Assert.template.cs</Link>
-    </None>
-    <None Include="..\..\..\src\framework\Templates\ConstraintExpression.template.cs">
-      <Link>Templates\ConstraintExpression.template.cs</Link>
-    </None>
-    <None Include="..\..\..\src\framework\Templates\ConstraintFactory.template.cs">
-      <Link>Templates\ConstraintFactory.template.cs</Link>
-    </None>
-    <None Include="..\..\..\src\framework\Templates\Has.template.cs">
-      <Link>Templates\Has.template.cs</Link>
-    </None>
-    <None Include="..\..\..\src\framework\Templates\Is.template.cs">
-      <Link>Templates\Is.template.cs</Link>
-    </None>
-    <None Include="..\..\..\src\framework\Templates\Text.template.cs">
-      <Link>Templates\Text.template.cs</Link>
-    </None>
-    <None Include="..\..\..\src\framework\Templates\Throws.template.cs">
-      <Link>Templates\Throws.template.cs</Link>
-    </None>
-  </ItemGroup>
-  <ItemGroup>
-    <Content Include="..\..\..\src\framework\SyntaxElements.txt">
-      <Link>SyntaxElements.txt</Link>
-    </Content>
-  </ItemGroup>
-  <ItemGroup>
-    <None Include="nunit.snk" />
-  </ItemGroup>
-  <ItemGroup>
-    <Folder Include="Properties\" />
-  </ItemGroup>
-  <Import Project="$(MSBuildBinPath)\Microsoft.CSharp.targets" />
-  <!-- To modify your build process, add your task inside one of the targets below and uncomment it. 
-       Other similar extension points exist, see Microsoft.Common.targets.
-  <Target Name="BeforeBuild">
-  </Target>
-  <Target Name="AfterBuild">
-  </Target>
-  -->
+﻿<Project DefaultTargets="Build" xmlns="http://schemas.microsoft.com/developer/msbuild/2003">
+  <PropertyGroup>
+    <Configuration Condition=" '$(Configuration)' == '' ">Debug</Configuration>
+    <Platform Condition=" '$(Platform)' == '' ">AnyCPU</Platform>
+    <ProductVersion>8.0.50727</ProductVersion>
+    <SchemaVersion>2.0</SchemaVersion>
+    <ProjectGuid>{83A1B699-7177-4C00-BAAC-83A82571DC23}</ProjectGuid>
+    <OutputType>Library</OutputType>
+    <RootNamespace>nunitlite</RootNamespace>
+    <AssemblyName>nunitlite</AssemblyName>
+    <SignAssembly>true</SignAssembly>
+    <AssemblyOriginatorKeyFile>nunit.snk</AssemblyOriginatorKeyFile>
+  </PropertyGroup>
+  <PropertyGroup Condition=" '$(Configuration)|$(Platform)' == 'Debug|AnyCPU' ">
+    <DebugSymbols>true</DebugSymbols>
+    <DebugType>full</DebugType>
+    <Optimize>false</Optimize>
+    <OutputPath>..\bin\Debug\</OutputPath>
+    <DefineConstants>TRACE;DEBUG;NET_2_0;NUNITLITE</DefineConstants>
+    <ErrorReport>prompt</ErrorReport>
+    <WarningLevel>4</WarningLevel>
+    <DocumentationFile>..\bin\Debug\nunitlite.XML</DocumentationFile>
+  </PropertyGroup>
+  <PropertyGroup Condition=" '$(Configuration)|$(Platform)' == 'Release|AnyCPU' ">
+    <DebugType>pdbonly</DebugType>
+    <Optimize>true</Optimize>
+    <OutputPath>..\bin\Release\</OutputPath>
+    <DefineConstants>TRACE;NET_2_0;NUNITLITE</DefineConstants>
+    <ErrorReport>prompt</ErrorReport>
+    <WarningLevel>4</WarningLevel>
+    <DocumentationFile>..\bin\Release\nunitlite.XML</DocumentationFile>
+  </PropertyGroup>
+  <ItemGroup>
+    <Reference Include="System" />
+    <Reference Include="System.Data" />
+    <Reference Include="System.Xml" />
+  </ItemGroup>
+  <ItemGroup>
+    <Compile Include="..\..\..\src\CommonAssemblyInfo.cs">
+      <Link>CommonAssemblyInfo.cs</Link>
+    </Compile>
+    <Compile Include="..\..\..\src\framework\AssemblyInfo.cs">
+      <Link>AssemblyInfo.cs</Link>
+    </Compile>
+    <Compile Include="..\..\..\src\framework\Env.cs">
+      <Link>Env.cs</Link>
+    </Compile>
+    <Compile Include="..\..\..\src\framework\NUnitLite\ITest.cs">
+      <Link>NUnitLite\ITest.cs</Link>
+    </Compile>
+    <Compile Include="..\..\..\src\framework\NUnitLite\NullListener.cs">
+      <Link>NUnitLite\NullListener.cs</Link>
+    </Compile>
+    <Compile Include="..\..\..\src\framework\NUnitLite\NUnitLiteException.cs">
+      <Link>NUnitLite\NUnitLiteException.cs</Link>
+    </Compile>
+    <Compile Include="..\..\..\src\framework\NUnitLite\Reflect.cs">
+      <Link>NUnitLite\Reflect.cs</Link>
+    </Compile>
+    <Compile Include="..\..\..\src\framework\NUnitLite\Runner\CommandLineOptions.cs">
+      <Link>NUnitLite\Runner\CommandLineOptions.cs</Link>
+    </Compile>
+    <Compile Include="..\..\..\src\framework\NUnitLite\Runner\ConsoleWriter.cs">
+      <Link>NUnitLite\Runner\ConsoleWriter.cs</Link>
+    </Compile>
+    <Compile Include="..\..\..\src\framework\NUnitLite\Runner\DebugWriter.cs">
+      <Link>NUnitLite\Runner\DebugWriter.cs</Link>
+    </Compile>
+    <Compile Include="..\..\..\src\framework\NUnitLite\Runner\MethodHelper.cs">
+      <Link>NUnitLite\Runner\MethodHelper.cs</Link>
+    </Compile>
+    <Compile Include="..\..\..\src\framework\NUnitLite\Runner\ResultSummary.cs">
+      <Link>NUnitLite\Runner\ResultSummary.cs</Link>
+    </Compile>
+    <Compile Include="..\..\..\src\framework\NUnitLite\Runner\TcpWriter.cs">
+      <Link>NUnitLite\Runner\TcpWriter.cs</Link>
+    </Compile>
+    <Compile Include="..\..\..\src\framework\NUnitLite\Runner\TestCaseBuilder.cs">
+      <Link>NUnitLite\Runner\TestCaseBuilder.cs</Link>
+    </Compile>
+    <Compile Include="..\..\..\src\framework\NUnitLite\Runner\TestFixtureBuilder.cs">
+      <Link>NUnitLite\Runner\TestFixtureBuilder.cs</Link>
+    </Compile>
+    <Compile Include="..\..\..\src\framework\NUnitLite\Runner\TestLoader.cs">
+      <Link>NUnitLite\Runner\TestLoader.cs</Link>
+    </Compile>
+    <Compile Include="..\..\..\src\framework\NUnitLite\Runner\TestRunner.cs">
+      <Link>NUnitLite\Runner\TestRunner.cs</Link>
+    </Compile>
+    <Compile Include="..\..\..\src\framework\NUnitLite\Runner\TextUI.cs">
+      <Link>NUnitLite\Runner\TextUI.cs</Link>
+    </Compile>
+    <Compile Include="..\..\..\src\framework\NUnitLite\StackFilter.cs">
+      <Link>NUnitLite\StackFilter.cs</Link>
+    </Compile>
+    <Compile Include="..\..\..\src\framework\NUnitLite\TestCase.cs">
+      <Link>NUnitLite\TestCase.cs</Link>
+    </Compile>
+    <Compile Include="..\..\..\src\framework\NUnitLite\TestListener.cs">
+      <Link>NUnitLite\TestListener.cs</Link>
+    </Compile>
+    <Compile Include="..\..\..\src\framework\NUnitLite\TestResult.cs">
+      <Link>NUnitLite\TestResult.cs</Link>
+    </Compile>
+    <Compile Include="..\..\..\src\framework\NUnitLite\TestSuite.cs">
+      <Link>NUnitLite\TestSuite.cs</Link>
+    </Compile>
+    <Compile Include="..\..\..\src\framework\Shared\Framework\Assert.cs">
+      <Link>Shared\Framework\Assert.cs</Link>
+    </Compile>
+    <Compile Include="..\..\..\src\framework\Shared\Framework\AssertionException.cs">
+      <Link>Shared\Framework\AssertionException.cs</Link>
+    </Compile>
+    <Compile Include="..\..\..\src\framework\Shared\Framework\AssertionHelper.cs">
+      <Link>Shared\Framework\AssertionHelper.cs</Link>
+    </Compile>
+    <Compile Include="..\..\..\src\framework\Shared\Framework\Constraints\AttributeConstraints.cs">
+      <Link>Shared\Framework\Constraints\AttributeConstraints.cs</Link>
+    </Compile>
+    <Compile Include="..\..\..\src\framework\Shared\Framework\Constraints\BasicConstraints.cs">
+      <Link>Shared\Framework\Constraints\BasicConstraints.cs</Link>
+    </Compile>
+    <Compile Include="..\..\..\src\framework\Shared\Framework\Constraints\BinaryOperations.cs">
+      <Link>Shared\Framework\Constraints\BinaryOperations.cs</Link>
+    </Compile>
+    <Compile Include="..\..\..\src\framework\Shared\Framework\Constraints\BinarySerializableConstraint.cs">
+      <Link>Shared\Framework\Constraints\BinarySerializableConstraint.cs</Link>
+    </Compile>
+    <Compile Include="..\..\..\src\framework\Shared\Framework\Constraints\CollectionConstraints.cs">
+      <Link>Shared\Framework\Constraints\CollectionConstraints.cs</Link>
+    </Compile>
+    <Compile Include="..\..\..\src\framework\Shared\Framework\Constraints\ComparisonAdapter.cs">
+      <Link>Shared\Framework\Constraints\ComparisonAdapter.cs</Link>
+    </Compile>
+    <Compile Include="..\..\..\src\framework\Shared\Framework\Constraints\ComparisonConstraints.cs">
+      <Link>Shared\Framework\Constraints\ComparisonConstraints.cs</Link>
+    </Compile>
+    <Compile Include="..\..\..\src\framework\Shared\Framework\Constraints\Constraint.cs">
+      <Link>Shared\Framework\Constraints\Constraint.cs</Link>
+    </Compile>
+    <Compile Include="..\..\..\src\framework\Shared\Framework\Constraints\ConstraintBuilder.cs">
+      <Link>Shared\Framework\Constraints\ConstraintBuilder.cs</Link>
+    </Compile>
+    <Compile Include="..\..\..\src\framework\Shared\Framework\Constraints\ConstraintExpression.cs">
+      <Link>Shared\Framework\Constraints\ConstraintExpression.cs</Link>
+    </Compile>
+    <Compile Include="..\..\..\src\framework\Shared\Framework\Constraints\ConstraintExpressionBase.cs">
+      <Link>Shared\Framework\Constraints\ConstraintExpressionBase.cs</Link>
+    </Compile>
+    <Compile Include="..\..\..\src\framework\Shared\Framework\Constraints\ConstraintFactory.cs">
+      <Link>Shared\Framework\Constraints\ConstraintFactory.cs</Link>
+    </Compile>
+    <Compile Include="..\..\..\src\framework\Shared\Framework\Constraints\ConstraintOperators.cs">
+      <Link>Shared\Framework\Constraints\ConstraintOperators.cs</Link>
+    </Compile>
+    <Compile Include="..\..\..\src\framework\Shared\Framework\Constraints\ContainsConstraint.cs">
+      <Link>Shared\Framework\Constraints\ContainsConstraint.cs</Link>
+    </Compile>
+    <Compile Include="..\..\..\src\framework\Shared\Framework\Constraints\EmptyConstraint.cs">
+      <Link>Shared\Framework\Constraints\EmptyConstraint.cs</Link>
+    </Compile>
+    <Compile Include="..\..\..\src\framework\Shared\Framework\Constraints\EqualConstraint.cs">
+      <Link>Shared\Framework\Constraints\EqualConstraint.cs</Link>
+    </Compile>
+    <Compile Include="..\..\..\src\framework\Shared\Framework\Constraints\EqualityAdapter.cs">
+      <Link>Shared\Framework\Constraints\EqualityAdapter.cs</Link>
+    </Compile>
+    <Compile Include="..\..\..\src\framework\Shared\Framework\Constraints\FloatingPointNumerics.cs">
+      <Link>Shared\Framework\Constraints\FloatingPointNumerics.cs</Link>
+    </Compile>
+    <Compile Include="..\..\..\src\framework\Shared\Framework\Constraints\IResolveConstraint.cs">
+      <Link>Shared\Framework\Constraints\IResolveConstraint.cs</Link>
+    </Compile>
+    <Compile Include="..\..\..\src\framework\Shared\Framework\Constraints\MessageWriter.cs">
+      <Link>Shared\Framework\Constraints\MessageWriter.cs</Link>
+    </Compile>
+    <Compile Include="..\..\..\src\framework\Shared\Framework\Constraints\MsgUtils.cs">
+      <Link>Shared\Framework\Constraints\MsgUtils.cs</Link>
+    </Compile>
+    <Compile Include="..\..\..\src\framework\Shared\Framework\Constraints\Numerics.cs">
+      <Link>Shared\Framework\Constraints\Numerics.cs</Link>
+    </Compile>
+    <Compile Include="..\..\..\src\framework\Shared\Framework\Constraints\NUnitComparer.cs">
+      <Link>Shared\Framework\Constraints\NUnitComparer.cs</Link>
+    </Compile>
+    <Compile Include="..\..\..\src\framework\Shared\Framework\Constraints\NUnitEqualityComparer.cs">
+      <Link>Shared\Framework\Constraints\NUnitEqualityComparer.cs</Link>
+    </Compile>
+    <Compile Include="..\..\..\src\framework\Shared\Framework\Constraints\PathConstraints.cs">
+      <Link>Shared\Framework\Constraints\PathConstraints.cs</Link>
+    </Compile>
+    <Compile Include="..\..\..\src\framework\Shared\Framework\Constraints\PrefixConstraints.cs">
+      <Link>Shared\Framework\Constraints\PrefixConstraints.cs</Link>
+    </Compile>
+    <Compile Include="..\..\..\src\framework\Shared\Framework\Constraints\PropertyConstraint.cs">
+      <Link>Shared\Framework\Constraints\PropertyConstraint.cs</Link>
+    </Compile>
+    <Compile Include="..\..\..\src\framework\Shared\Framework\Constraints\RangeConstraint.cs">
+      <Link>Shared\Framework\Constraints\RangeConstraint.cs</Link>
+    </Compile>
+    <Compile Include="..\..\..\src\framework\Shared\Framework\Constraints\ResolvableConstraintExpression.cs">
+      <Link>Shared\Framework\Constraints\ResolvableConstraintExpression.cs</Link>
+    </Compile>
+    <Compile Include="..\..\..\src\framework\Shared\Framework\Constraints\SameAsConstraint.cs">
+      <Link>Shared\Framework\Constraints\SameAsConstraint.cs</Link>
+    </Compile>
+    <Compile Include="..\..\..\src\framework\Shared\Framework\Constraints\StringConstraints.cs">
+      <Link>Shared\Framework\Constraints\StringConstraints.cs</Link>
+    </Compile>
+    <Compile Include="..\..\..\src\framework\Shared\Framework\Constraints\ThrowsConstraint.cs">
+      <Link>Shared\Framework\Constraints\ThrowsConstraint.cs</Link>
+    </Compile>
+    <Compile Include="..\..\..\src\framework\Shared\Framework\Constraints\Tolerance.cs">
+      <Link>Shared\Framework\Constraints\Tolerance.cs</Link>
+    </Compile>
+    <Compile Include="..\..\..\src\framework\Shared\Framework\Constraints\TypeConstraints.cs">
+      <Link>Shared\Framework\Constraints\TypeConstraints.cs</Link>
+    </Compile>
+    <Compile Include="..\..\..\src\framework\Shared\Framework\Constraints\XmlSerializableConstraint.cs">
+      <Link>Shared\Framework\Constraints\XmlSerializableConstraint.cs</Link>
+    </Compile>
+    <Compile Include="..\..\..\src\framework\Shared\Framework\Contains.cs">
+      <Link>Shared\Framework\Contains.cs</Link>
+    </Compile>
+    <Compile Include="..\..\..\src\framework\Shared\Framework\DescriptionAttribute.cs">
+      <Link>Shared\Framework\DescriptionAttribute.cs</Link>
+    </Compile>
+    <Compile Include="..\..\..\src\framework\Shared\Framework\ExpectedExceptionAttribute.cs">
+      <Link>Shared\Framework\ExpectedExceptionAttribute.cs</Link>
+    </Compile>
+    <Compile Include="..\..\..\src\framework\Shared\Framework\GlobalSettings.cs">
+      <Link>Shared\Framework\GlobalSettings.cs</Link>
+    </Compile>
+    <Compile Include="..\..\..\src\framework\Shared\Framework\Has.cs">
+      <Link>Shared\Framework\Has.cs</Link>
+    </Compile>
+    <Compile Include="..\..\..\src\framework\Shared\Framework\IExpectException.cs">
+      <Link>Shared\Framework\IExpectException.cs</Link>
+    </Compile>
+    <Compile Include="..\..\..\src\framework\Shared\Framework\IgnoreAttribute.cs">
+      <Link>Shared\Framework\IgnoreAttribute.cs</Link>
+    </Compile>
+    <Compile Include="..\..\..\src\framework\Shared\Framework\Is.cs">
+      <Link>Shared\Framework\Is.cs</Link>
+    </Compile>
+    <Compile Include="..\..\..\src\framework\Shared\Framework\ListMapper.cs">
+      <Link>Shared\Framework\ListMapper.cs</Link>
+    </Compile>
+    <Compile Include="..\..\..\src\framework\Shared\Framework\PropertyAttribute.cs">
+      <Link>Shared\Framework\PropertyAttribute.cs</Link>
+    </Compile>
+    <Compile Include="..\..\..\src\framework\Shared\Framework\SetUpAttribute.cs">
+      <Link>Shared\Framework\SetUpAttribute.cs</Link>
+    </Compile>
+    <Compile Include="..\..\..\src\framework\Shared\Framework\SpecialValue.cs">
+      <Link>Shared\Framework\SpecialValue.cs</Link>
+    </Compile>
+    <Compile Include="..\..\..\src\framework\Shared\Framework\TearDownAttribute.cs">
+      <Link>Shared\Framework\TearDownAttribute.cs</Link>
+    </Compile>
+    <Compile Include="..\..\..\src\framework\Shared\Framework\TestAttribute.cs">
+      <Link>Shared\Framework\TestAttribute.cs</Link>
+    </Compile>
+    <Compile Include="..\..\..\src\framework\Shared\Framework\TestCaseAttribute.cs">
+      <Link>Shared\Framework\TestCaseAttribute.cs</Link>
+    </Compile>
+    <Compile Include="..\..\..\src\framework\Shared\Framework\TestCaseData.cs">
+      <Link>Shared\Framework\TestCaseData.cs</Link>
+    </Compile>
+    <Compile Include="..\..\..\src\framework\Shared\Framework\TestCaseSourceAttribute.cs">
+      <Link>Shared\Framework\TestCaseSourceAttribute.cs</Link>
+    </Compile>
+    <Compile Include="..\..\..\src\framework\Shared\Framework\TestFixtureAttribute.cs">
+      <Link>Shared\Framework\TestFixtureAttribute.cs</Link>
+    </Compile>
+    <Compile Include="..\..\..\src\framework\Shared\Framework\TextMessageWriter.cs">
+      <Link>Shared\Framework\TextMessageWriter.cs</Link>
+    </Compile>
+    <Compile Include="..\..\..\src\framework\Shared\Framework\Throws.cs">
+      <Link>Shared\Framework\Throws.cs</Link>
+    </Compile>
+    <Compile Include="..\..\..\src\interfaces\Framework\ITestCaseData.cs">
+      <Link>Interfaces\Framework\ITestCaseData.cs</Link>
+    </Compile>
+    <Compile Include="..\..\..\src\interfaces\Framework\MessageMatch.cs">
+      <Link>Interfaces\Framework\MessageMatch.cs</Link>
+    </Compile>
+    <None Include="..\..\..\src\framework\Templates\Contains.template.cs">
+      <Link>Templates\Contains.template.cs</Link>
+    </None>
+    <None Include="..\..\..\src\framework\Templates\Assert.template.cs">
+      <Link>Templates\Assert.template.cs</Link>
+    </None>
+    <None Include="..\..\..\src\framework\Templates\ConstraintExpression.template.cs">
+      <Link>Templates\ConstraintExpression.template.cs</Link>
+    </None>
+    <None Include="..\..\..\src\framework\Templates\ConstraintFactory.template.cs">
+      <Link>Templates\ConstraintFactory.template.cs</Link>
+    </None>
+    <None Include="..\..\..\src\framework\Templates\Has.template.cs">
+      <Link>Templates\Has.template.cs</Link>
+    </None>
+    <None Include="..\..\..\src\framework\Templates\Is.template.cs">
+      <Link>Templates\Is.template.cs</Link>
+    </None>
+    <None Include="..\..\..\src\framework\Templates\Text.template.cs">
+      <Link>Templates\Text.template.cs</Link>
+    </None>
+    <None Include="..\..\..\src\framework\Templates\Throws.template.cs">
+      <Link>Templates\Throws.template.cs</Link>
+    </None>
+  </ItemGroup>
+  <ItemGroup>
+    <Content Include="..\..\..\src\framework\SyntaxElements.txt">
+      <Link>SyntaxElements.txt</Link>
+    </Content>
+  </ItemGroup>
+  <ItemGroup>
+    <None Include="nunit.snk" />
+  </ItemGroup>
+  <ItemGroup>
+    <Folder Include="Properties\" />
+  </ItemGroup>
+  <Import Project="$(MSBuildBinPath)\Microsoft.CSharp.targets" />
+  <!-- To modify your build process, add your task inside one of the targets below and uncomment it. 
+       Other similar extension points exist, see Microsoft.Common.targets.
+  <Target Name="BeforeBuild">
+  </Target>
+  <Target Name="AfterBuild">
+  </Target>
+  -->
 </Project>